import numpy as np

# === COMPETITION SETTINGS ===
COMPETITION_TIME = 8 * 60  # 8 minutes in seconds
BALL_COUNT = 11
VIP_BALL_COLOR = "orange"

# === SCORING ===
GOAL_A_POINTS = 150  # Smaller goal
GOAL_B_POINTS = 100  # Larger goal
VIP_FIRST_BONUS = 200
TIME_BONUS_PER_SECOND = 3
BOUNDARY_PENALTY = -50
OBSTACLE_MOVE_PENALTY = -100
EGG_MOVE_PENALTY = -300

# === PCA9685 SERVO SETTINGS ===
PCA9685_ADDRESS = 0x40
PCA9685_FREQUENCY = 50
SERVO_SS_CHANNEL = 0  # PCA9685 Channel 0 - "ss" servo
SERVO_SF_CHANNEL = 1  # PCA9685 Channel 1 - "SF" servo

# === DC MOTOR GPIO PINS ===
MOTOR_IN1 = 19  # GPIO 19 (Pin 35) - Motor A
MOTOR_IN2 = 26  # GPIO 26 (Pin 37) - Motor A
MOTOR_IN3 = 20  # GPIO 20 (Pin 38) - Motor B
MOTOR_IN4 = 21  # GPIO 21 (Pin 40) - Motor B

# === MOTOR SETTINGS ===
MOTOR_SPEED_SLOW = 0.3
MOTOR_SPEED_MEDIUM = 0.5
MOTOR_SPEED_FAST = 0.8
DEFAULT_SPEED = MOTOR_SPEED_MEDIUM

# === CAMERA SETTINGS ===
CAMERA_WIDTH = 640
CAMERA_HEIGHT = 480
CAMERA_FRAMERATE = 20

# === VISION PARAMETERS ===
# Ping pong ball detection (white/light colored)
BALL_HSV_LOWER = np.array([0, 0, 180])    # White/light detection
BALL_HSV_UPPER = np.array([180, 30, 255])
BALL_MIN_AREA = 100
BALL_MAX_AREA = 10000
BALL_MIN_RADIUS = 10
BALL_MAX_RADIUS = 70

# Orange VIP ball detection
##ORANGE_HSV_LOWER = np.array([10, 100, 100])
##ORANGE_HSV_UPPER = np.array([25, 255, 255])

# Goal detection (red tape - smaller=A, larger=B)
GOAL_HSV_LOWER = np.array([0, 100, 100])
GOAL_HSV_UPPER = np.array([10, 255, 255])

# Obstacle detection (cross/boundaries)
BOUNDARY_HSV_LOWER = np.array([0, 0, 0])    # Dark boundaries
BOUNDARY_HSV_UPPER = np.array([180, 255, 50])

# === SERVO POSITIONS (ANGLES IN DEGREES) ===
SERVO_CENTER = 90
SERVO_COLLECT_OPEN = 45   # Open position for collection
SERVO_COLLECT_CLOSE = 135 # Close position to hold ball
SERVO_RELEASE = 0         # Release position

# === SERVO SS (SERVO 1) FOUR-STATE SYSTEM ===
SERVO_SS_STORE = 110        # Store position
SERVO_SS_PRE_COLLECT = 50   # Pre-collect position
<<<<<<< HEAD
SERVO_SS_DRIVING = 25       # Driving position (default/start position)
SERVO_SS_COLLECT = 14        # Collect position
=======
SERVO_SS_DRIVING = 10       # Driving position (default/start position)
SERVO_SS_COLLECT = 3      # Collect position
>>>>>>> ff7a6e1e
SERVO_SS_STEP_SIZE = 5      # Incremental movement step size

# === SERVO SF (SERVO 2) POSITIONS ===
SERVO_SF_READY = 90         # Ready position
SERVO_SF_CATCH = 135        # Catch position
SERVO_SF_RELEASE = 0        # Release position

# === ENHANCED COLLECTION POSITIONS ===
SERVO_READY_POSITION = 90  # Servos up and ready to catch
SERVO_CATCH_POSITION = 135  # Close position to secure ball

# === SERVO MOVEMENT SETTINGS ===
SERVO_GRADUAL_MOVEMENT = True  # Enable gradual servo movement to reduce current draw
SERVO_STEP_DELAY = 0.02  # Seconds between angle steps for gradual movement
SERVO_SMOOTH_DURATION = 0.5  # Duration for smooth movements (seconds)
SERVO_SEQUENTIAL_DELAY = 0.1  # Delay between multiple servo movements (seconds)

# === MOVEMENT PARAMETERS ===
TURN_TIME_90_DEGREES = 0.6  # Time to turn 90 degrees
FORWARD_TIME_SHORT = 0.2    # Short forward movement
BOUNDARY_DETECTION_THRESHOLD = 50  # Pixels from edge to consider boundary

# === COLLECTION BEHAVIOR ===
CENTERING_TOLERANCE = 25  # Pixels - more lenient X centering (was 15)
CENTERING_DISTANCE_TOLERANCE = 30  # Pixels - more lenient Y centering (was 20)
COLLECTION_DRIVE_TIME_PER_PIXEL = 0.003  # Seconds per pixel distance to ball
MIN_COLLECTION_DRIVE_TIME = 0.5  # Minimum drive time
MAX_COLLECTION_DRIVE_TIME = 2.0  # Maximum drive time for safety
COLLECTION_SPEED = 0.4  # Slower speed for precise collection

# === ENHANCED CENTERING BEHAVIOR (FASTER) ===
CENTERING_TURN_DURATION = 0.15  # Slightly reduced from 0.2
CENTERING_DRIVE_DURATION = 0.25  # Slightly reduced from 0.3
CENTERING_SPEED = 0.45  # Slightly reduced from 0.4

# === NAVIGATION STRATEGY ===
SEARCH_PATTERN = [
    "forward", "turn_right", "forward", "turn_right", 
    "forward", "turn_right", "forward", "turn_right"
]

# === BALL COLLECTION ===
COLLECTION_DISTANCE_THRESHOLD = 30  # Pixels - how close before attempting collection
BALL_LOST_TIMEOUT = 2.0  # Seconds before giving up on a ball
MAX_COLLECTION_ATTEMPTS = 3

# === DEBUGGING ===
DEBUG_VISION = True
DEBUG_MOVEMENT = True
DEBUG_COLLECTION = True
SHOW_CAMERA_FEED = True

# === ERROR HANDLING ===
MOTOR_TIMEOUT = 5.0  # Max time for any single movement
VISION_TIMEOUT = 1.0  # Max time to wait for camera frame
RESTART_THRESHOLD = 5  # Number of consecutive errors before restart

# === PRECISE TARGET ZONE (NEW APPROACH) ===
TARGET_ZONE_WIDTH = 80              # Target zone width in pixels (ping pong ball sized)
TARGET_ZONE_HEIGHT = 60             # Target zone height in pixels
FIXED_COLLECTION_DRIVE_TIME = 0.7  # Fixed time to drive from target zone to collection point

# Enhanced centering - ball must be in target zone AND X-centered before collection
CENTERING_TOLERANCE = 40  # X-axis centering tolerance (pixels)
REQUIRE_TARGET_ZONE_FOR_COLLECTION = True  # Ball must be in target zone, not just centered

# === COLLECTION ZONE CONFIGURATION ===
# Target zone positioning (0.0 = top, 1.0 = bottom)
TARGET_ZONE_VERTICAL_POSITION = 0.65  # 65% down from top (was centered at 50%)

# Target zone size (pixels)
TARGET_ZONE_WIDTH = 60   # Reduced from 80 pixels
TARGET_ZONE_HEIGHT = 45  # Reduced from 60 pixels

# General collection area
COLLECTION_ZONE_HORIZONTAL_MARGIN = 0.35  # Increased from 0.3 (smaller area)
COLLECTION_ZONE_VERTICAL_START = 0.55     # Start at 55% down (was 40%)<|MERGE_RESOLUTION|>--- conflicted
+++ resolved
@@ -67,13 +67,8 @@
 # === SERVO SS (SERVO 1) FOUR-STATE SYSTEM ===
 SERVO_SS_STORE = 110        # Store position
 SERVO_SS_PRE_COLLECT = 50   # Pre-collect position
-<<<<<<< HEAD
-SERVO_SS_DRIVING = 25       # Driving position (default/start position)
-SERVO_SS_COLLECT = 14        # Collect position
-=======
 SERVO_SS_DRIVING = 10       # Driving position (default/start position)
 SERVO_SS_COLLECT = 3      # Collect position
->>>>>>> ff7a6e1e
 SERVO_SS_STEP_SIZE = 5      # Incremental movement step size
 
 # === SERVO SF (SERVO 2) POSITIONS ===
